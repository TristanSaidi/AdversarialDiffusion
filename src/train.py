--- conflicted
+++ resolved
@@ -7,11 +7,7 @@
 trainer_map = {
     'mnist_diffusion': MNISTDiffusionTrainer,
     'fashion_mnist_diffusion': FashionMNISTDiffusionTrainer,
-<<<<<<< HEAD
     'mnist_cond_diffusion': MNISTCondDiffusionTrainer,
-=======
-    'cond_mnist_diffusion': MNISTCondDiffusionTrainer
->>>>>>> cf18660d
 }
 
 def main():
