{
 "cells": [
  {
   "cell_type": "code",
   "execution_count": null,
   "metadata": {},
   "outputs": [],
   "source": [
    "import torch\n",
    "import os\n",
    "import torchvision\n",
    "import torchvision.transforms as transforms\n",
    "import matplotlib.pyplot as plt\n",
    "import matplotlib.animation as animation\n",
    "os.chdir('../src')\n",
    "\n",
<<<<<<< HEAD
    "from models.diffusion import Diffusion, CondDiffusion\n",
    "from models.unet import Unet\n",
    "from models.condunet import condUnet\n",
    "\n",
    "reverse_transform = transforms.Compose([transforms.Lambda(lambda x: (x+1)/2), transforms.ToPILImage()])"
=======
    "from models.diffusion import Diffusion\n",
    "from models.unet import Unet\n",
    "from time import sleep"
>>>>>>> 1509f3ea
   ]
  },
  {
   "cell_type": "code",
   "execution_count": null,
   "metadata": {},
   "outputs": [],
   "source": [
    "model_path = '../outputs/models/fashion_mnist_diffusion_epoch_9.pt'\n",
    "\n",
    "# model params\n",
    "device = torch.device('cuda:0' if torch.cuda.is_available() else 'cpu')\n",
    "data_shape = (28, 28)\n",
    "channels = 1\n",
    "dim_mults = (1, 2, 4, )\n",
    "T = 300\n",
    "\n",
    "unet = Unet(\n",
    "    dim=data_shape[0],\n",
    "    channels=channels,\n",
    "    dim_mults=dim_mults,\n",
    ")\n",
    "unet.load_state_dict(torch.load(model_path))\n",
    "\n",
    "model = Diffusion(\n",
    "    model=unet,\n",
    "    data_shape=data_shape,\n",
    "    T=T,\n",
    "    device=device,\n",
    ")"
   ]
  },
  {
   "cell_type": "code",
   "execution_count": null,
   "metadata": {},
   "outputs": [],
   "source": [
<<<<<<< HEAD
    "# generate samples\n",
    "sample = model.sample().squeeze(0)\n",
    "sample = reverse_transform(sample)\n",
    "plt.imshow(sample, cmap='gray')"
=======
    "reverse_transform = transforms.Compose([transforms.Lambda(lambda x: (x+1)/2), transforms.ToPILImage()])\n",
    "\n",
    "fig, axes = plt.subplots(nrows=3, ncols=3, figsize=(8, 8))\n",
    "# sample via reverse process\n",
    "for i, ax in enumerate(axes.flat):\n",
    "    sample = model.sample().squeeze(0)\n",
    "    sample = reverse_transform(sample)\n",
    "    ax.imshow(sample, cmap='gray')\n",
    "fig.tight_layout()"
>>>>>>> 1509f3ea
   ]
  },
  {
   "cell_type": "code",
   "execution_count": null,
   "metadata": {},
   "outputs": [],
   "source": [
    "model_path = '../outputs/models/cond_mnist_diffusion_epoch_2.pt'\n",
    "\n",
    "# model params\n",
    "device = torch.device('cuda:0' if torch.cuda.is_available() else 'cpu')\n",
    "data_shape = (28, 28)\n",
    "channels = 1\n",
    "dim_mults = (1, 2, 4, )\n",
    "T = 300\n",
    "\n",
    "net = condUnet(\n",
    "    dim=data_shape[0],\n",
    "    channels=channels,\n",
    "    dim_mults=dim_mults,\n",
    "    num_classes=10,\n",
    ")\n",
    "net.load_state_dict(torch.load(model_path))\n",
    "\n",
    "model = CondDiffusion(\n",
    "    model=net,\n",
    "    data_shape=data_shape,\n",
    "    T=T,\n",
    "    device=device,\n",
    ")"
   ]
  },
  {
   "cell_type": "code",
   "execution_count": null,
   "metadata": {},
   "outputs": [],
   "source": [
    "# generate samples\n",
    "label = torch.tensor([2]).to(device)\n",
    "sample = model.sample(label).squeeze(0)\n",
    "sample = reverse_transform(sample)\n",
    "plt.imshow(sample, cmap='gray')"
   ]
  },
  {
   "cell_type": "code",
   "execution_count": null,
   "metadata": {},
   "outputs": [],
   "source": []
  }
 ],
 "metadata": {
  "kernelspec": {
   "display_name": "torch2",
   "language": "python",
   "name": "python3"
  },
  "language_info": {
   "codemirror_mode": {
    "name": "ipython",
    "version": 3
   },
   "file_extension": ".py",
   "mimetype": "text/x-python",
   "name": "python",
   "nbconvert_exporter": "python",
   "pygments_lexer": "ipython3",
   "version": "3.8.10"
  },
  "orig_nbformat": 4
 },
 "nbformat": 4,
 "nbformat_minor": 2
}<|MERGE_RESOLUTION|>--- conflicted
+++ resolved
@@ -14,17 +14,11 @@
     "import matplotlib.animation as animation\n",
     "os.chdir('../src')\n",
     "\n",
-<<<<<<< HEAD
     "from models.diffusion import Diffusion, CondDiffusion\n",
     "from models.unet import Unet\n",
     "from models.condunet import condUnet\n",
     "\n",
     "reverse_transform = transforms.Compose([transforms.Lambda(lambda x: (x+1)/2), transforms.ToPILImage()])"
-=======
-    "from models.diffusion import Diffusion\n",
-    "from models.unet import Unet\n",
-    "from time import sleep"
->>>>>>> 1509f3ea
    ]
   },
   {
@@ -63,22 +57,10 @@
    "metadata": {},
    "outputs": [],
    "source": [
-<<<<<<< HEAD
     "# generate samples\n",
     "sample = model.sample().squeeze(0)\n",
     "sample = reverse_transform(sample)\n",
     "plt.imshow(sample, cmap='gray')"
-=======
-    "reverse_transform = transforms.Compose([transforms.Lambda(lambda x: (x+1)/2), transforms.ToPILImage()])\n",
-    "\n",
-    "fig, axes = plt.subplots(nrows=3, ncols=3, figsize=(8, 8))\n",
-    "# sample via reverse process\n",
-    "for i, ax in enumerate(axes.flat):\n",
-    "    sample = model.sample().squeeze(0)\n",
-    "    sample = reverse_transform(sample)\n",
-    "    ax.imshow(sample, cmap='gray')\n",
-    "fig.tight_layout()"
->>>>>>> 1509f3ea
    ]
   },
   {
